--- conflicted
+++ resolved
@@ -163,13 +163,10 @@
 			code: vec![],
 		},
 	);
-<<<<<<< HEAD
 	for ac in endowed_accounts.clone() {
 		log::info!("Using account: {:?}", ac);
 	}
 
-=======
->>>>>>> 165d8e23
 	GenesisConfig {
 		system: Some(SystemConfig {
 			// Add Wasm runtime to storage.
