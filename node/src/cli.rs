--- conflicted
+++ resolved
@@ -1,5 +1,3 @@
-<<<<<<< HEAD
-=======
 // Copyright 2019-2020 PureStake Inc.
 // This file is part of Moonbeam.
 
@@ -17,9 +15,6 @@
 // along with Moonbeam.  If not, see <http://www.gnu.org/licenses/>.
 
 use sc_cli::{Subcommand};
-use structopt::StructOpt;
->>>>>>> 083c80db
-
 use structopt::StructOpt;
 
 #[allow(missing_docs)]
